--- conflicted
+++ resolved
@@ -901,11 +901,6 @@
         assert_eq!(d.done.len(), 7 * 2 * 2);
     }
 
-<<<<<<< HEAD
-    /// |cat_6> from https://arxiv.org/abs/2202.09202
-    ///
-    /// https://github.com/zxcalc/quizx/issues/64
-=======
     #[test]
     fn cat4() {
         let mut g = Graph::new();
@@ -927,27 +922,4 @@
 
         assert_eq!(d.done.len(), 2);
     }
-
->>>>>>> ff391f12
-    #[test]
-    fn cat6() {
-        let mut g = Graph::new();
-
-        let mut outputs = vec![];
-        let z = g.add_vertex(VType::Z);
-        for _ in 0..6 {
-            let t = g.add_vertex_with_phase(VType::Z, Rational64::new(1, 4));
-            g.add_edge_with_type(z, t, EType::H);
-
-            let out = g.add_vertex(VType::B);
-            g.add_edge(t, out);
-            outputs.push(out);
-        }
-        g.set_outputs(outputs);
-
-        let mut d = Decomposer::new(&g);
-        d.with_full_simp().save(true).use_cats(true).decomp_all(); // this line panics
-
-        assert_eq!(d.done.len(), 3);
-    }
 }